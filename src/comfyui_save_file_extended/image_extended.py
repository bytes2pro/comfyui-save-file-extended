--- conflicted
+++ resolved
@@ -58,12 +58,7 @@
     OUTPUT_NODE = True
 
     CATEGORY = "image"
-<<<<<<< HEAD
-    DESCRIPTION = "Saves the input images to your chosen cloud provider or local ComfyUI output directory."
-
-    def save_images_extended(self, images, filename_prefix="ComfyUI", prompt=None, extra_pnginfo=None):
-=======
-    DESCRIPTION = "Save Image (Extended UI): adds visual controls for Cloud/Local destinations. Functionality is not yet implemented."
+    DESCRIPTION = "Save Image (Extended UI): Saves the input images to your chosen cloud provider or local ComfyUI output directory."
 
     def save_images_extended(self, images, filename_prefix="ComfyUI",
                              save_to_cloud=True,
@@ -74,7 +69,6 @@
                              save_to_local=False,
                              local_folder_path="",
                              prompt=None, extra_pnginfo=None):
->>>>>>> 4b909362
         filename_prefix += self.prefix_append
         full_output_folder, filename, counter, subfolder, filename_prefix = folder_paths.get_save_image_path(filename_prefix, self.output_dir, images[0].shape[1], images[0].shape[0])
         results = list()
