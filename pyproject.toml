[build-system]
requires = ["setuptools>=70.0"]
build-backend = "setuptools.build_meta"

[project]
name = "comfyui_save_file_extended"
version = "0.0.1"
description = "A collection of custom nodes for ComfyUI that offers an extension to the existing Save and Preview Image/Video nodes allowing directly adding and previewing the files from your preferred cloud storage providers (S3/DropBox/Google Drive/...)"
authors = [
<<<<<<< HEAD
  {name = "RUiNtheExtinct", email = "deepkarma001@gmail.com"}
  {name = "prem.gadwal", email = "premsaig1605@gmail.com"}
=======
  {name = "RUiNtheExtinct", email = "deepkarma001@gmail.com"},
  {name = "Prem Sai G", email = "premsaig1605@gmail.com"},
>>>>>>> ba9f656d
]
readme = "README.md"
license = {text = "MIT license"}
requires-python = ">=3.10"
classifiers = []
dependencies = [

]



[project.optional-dependencies]
dev = [
    "bump-my-version",
    "coverage",  # testing
    "mypy",  # linting
    "pre-commit", # runs linting on commit
    "pytest",  # testing
    "ruff",  # linting
]

[project.urls]
Repository = "https://github.com/RUiNtheExtinct/comfyui_save_file_extended"
BugTracker = "https://github.com/RUiNtheExtinct/comfyui_save_file_extended/issues"
Documentation = "https://github.com/RUiNtheExtinct/comfyui_save_file_extended/wiki"


[tool.comfy]
PublisherId = "RUiNtheExtinct"
DisplayName = "comfyui-save-file-extended"
Icon = ""
Tags = []
Repository = "https://github.com/RUiNtheExtinct/comfyui_save_file_extended"

includes = []

[tool.setuptools.package-data]
"*" = ["*.*"]

[tool.pytest.ini_options]
minversion = "8.0"
testpaths = [
    "tests",
]

[tool.mypy]
files = "."

# Use strict defaults
strict = true
warn_unreachable = true
warn_no_return = true

[[tool.mypy.overrides]]
# Don't require test functions to include types
module = "tests.*"
allow_untyped_defs = true
disable_error_code = "attr-defined"

[tool.ruff]
# extend-exclude = ["static", "ci/templates"]
line-length = 140
src = ["src", "tests"]
target-version = "py39"

# Add rules to ban exec/eval
[tool.ruff.lint]
select = [
    "S102",  # exec-builtin
    "S307",  # eval-used
    "W293",
    "F",  # The "F" series in Ruff stands for "Pyflakes" rules, which catch various Python syntax errors and undefined names.
    # See all rules here: https://docs.astral.sh/ruff/rules/#pyflakes-f
]

[tool.ruff.lint.flake8-quotes]
inline-quotes = "double"<|MERGE_RESOLUTION|>--- conflicted
+++ resolved
@@ -7,13 +7,8 @@
 version = "0.0.1"
 description = "A collection of custom nodes for ComfyUI that offers an extension to the existing Save and Preview Image/Video nodes allowing directly adding and previewing the files from your preferred cloud storage providers (S3/DropBox/Google Drive/...)"
 authors = [
-<<<<<<< HEAD
-  {name = "RUiNtheExtinct", email = "deepkarma001@gmail.com"}
-  {name = "prem.gadwal", email = "premsaig1605@gmail.com"}
-=======
   {name = "RUiNtheExtinct", email = "deepkarma001@gmail.com"},
   {name = "Prem Sai G", email = "premsaig1605@gmail.com"},
->>>>>>> ba9f656d
 ]
 readme = "README.md"
 license = {text = "MIT license"}
